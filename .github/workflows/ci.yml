name: CI checks

on: [push, pull_request]

jobs:
  test:
    name: Test on ${{ matrix.os }}
    runs-on: ${{ matrix.os }}
    strategy:
      matrix:
        os: [ubuntu-latest, windows-latest, macOS-latest]

    steps:
      - uses: actions/checkout@v2
      - uses: actions-rs/toolchain@v1
        with:
<<<<<<< HEAD
          toolchain: 1.54.0
=======
          toolchain: 1.56.1
>>>>>>> a5f701f3
          override: true
      - name: Run tests
        uses: actions-rs/cargo@v1
        with:
          command: test
          args: --verbose

  bitrot:
    name: Bitrot check
    runs-on: ubuntu-latest

    steps:
      - uses: actions/checkout@v2
      - uses: actions-rs/toolchain@v1
        with:
<<<<<<< HEAD
          toolchain: 1.54.0
=======
          toolchain: 1.56.1
>>>>>>> a5f701f3
          override: true
      # Build benchmarks to prevent bitrot
      - name: Build benchmarks
        uses: actions-rs/cargo@v1
        with:
          command: build
          args: --benches

  book:
    name: Book tests
    runs-on: ubuntu-latest
    steps:
      - uses: actions/checkout@v2
      - uses: actions-rs/toolchain@v1
        with:
<<<<<<< HEAD
          toolchain: 1.54.0
=======
          toolchain: 1.56.1
>>>>>>> a5f701f3
          override: true
      - name: Setup mdBook
        uses: peaceiris/actions-mdbook@v1
        with:
          mdbook-version: '0.4.5'
      - name: Test Orchard book
        run: mdbook test book/

  codecov:
    name: Code coverage
    runs-on: ubuntu-latest

    steps:
      - uses: actions/checkout@v2
      # Use stable for this to ensure that cargo-tarpaulin can be built.
      - uses: actions-rs/toolchain@v1
        with:
          toolchain: stable
          override: true
      - name: Install cargo-tarpaulin
        uses: actions-rs/cargo@v1
        with:
          command: install
          args: cargo-tarpaulin
      - name: Generate coverage report
        uses: actions-rs/cargo@v1
        with:
          command: tarpaulin
          args: --all-features --timeout 600 --out Xml
      - name: Upload coverage to Codecov
        uses: codecov/codecov-action@v1
        with:
          token: ${{secrets.CODECOV_TOKEN}}

  doc-links:
    name: Intra-doc links
    runs-on: ubuntu-latest

    steps:
      - uses: actions/checkout@v2
      - uses: actions-rs/toolchain@v1
        with:
<<<<<<< HEAD
          toolchain: 1.54.0
=======
          toolchain: 1.56.1
>>>>>>> a5f701f3
          override: true
      - name: cargo fetch
        uses: actions-rs/cargo@v1
        with:
          command: fetch

      # Ensure intra-documentation links all resolve correctly
      # Requires #![deny(intra_doc_link_resolution_failure)] in crates.
      - name: Check intra-doc links
        uses: actions-rs/cargo@v1
        with:
          command: doc
          args: --document-private-items

  fmt:
    name: Rustfmt
    timeout-minutes: 30
    runs-on: ubuntu-latest
    steps:
      - uses: actions/checkout@v2
      - uses: actions-rs/toolchain@v1
        with:
<<<<<<< HEAD
          toolchain: 1.54.0
=======
          toolchain: 1.56.1
>>>>>>> a5f701f3
          override: true
      - run: rustup component add rustfmt
      - uses: actions-rs/cargo@v1
        with:
          command: fmt
          args: -- --check<|MERGE_RESOLUTION|>--- conflicted
+++ resolved
@@ -14,11 +14,7 @@
       - uses: actions/checkout@v2
       - uses: actions-rs/toolchain@v1
         with:
-<<<<<<< HEAD
-          toolchain: 1.54.0
-=======
           toolchain: 1.56.1
->>>>>>> a5f701f3
           override: true
       - name: Run tests
         uses: actions-rs/cargo@v1
@@ -34,11 +30,7 @@
       - uses: actions/checkout@v2
       - uses: actions-rs/toolchain@v1
         with:
-<<<<<<< HEAD
-          toolchain: 1.54.0
-=======
           toolchain: 1.56.1
->>>>>>> a5f701f3
           override: true
       # Build benchmarks to prevent bitrot
       - name: Build benchmarks
@@ -54,11 +46,7 @@
       - uses: actions/checkout@v2
       - uses: actions-rs/toolchain@v1
         with:
-<<<<<<< HEAD
-          toolchain: 1.54.0
-=======
           toolchain: 1.56.1
->>>>>>> a5f701f3
           override: true
       - name: Setup mdBook
         uses: peaceiris/actions-mdbook@v1
@@ -101,11 +89,7 @@
       - uses: actions/checkout@v2
       - uses: actions-rs/toolchain@v1
         with:
-<<<<<<< HEAD
-          toolchain: 1.54.0
-=======
           toolchain: 1.56.1
->>>>>>> a5f701f3
           override: true
       - name: cargo fetch
         uses: actions-rs/cargo@v1
@@ -128,11 +112,7 @@
       - uses: actions/checkout@v2
       - uses: actions-rs/toolchain@v1
         with:
-<<<<<<< HEAD
-          toolchain: 1.54.0
-=======
           toolchain: 1.56.1
->>>>>>> a5f701f3
           override: true
       - run: rustup component add rustfmt
       - uses: actions-rs/cargo@v1
